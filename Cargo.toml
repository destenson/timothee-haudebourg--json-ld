[package]
name = "json-ld"
version = "0.6.1"
authors = ["Timothée Haudebourg <author@haudebourg.net>"]
edition = "2018"
categories = ["web-programming", "database", "data-structures"]
keywords = ["json-ld", "json", "semantic-web", "linked-data", "rdf"]
description = "A JSON-LD implementation"
repository = "https://github.com/timothee-haudebourg/json-ld"
documentation = "https://docs.rs/json-ld"
license = "MIT/Apache-2.0"
readme = "README.md"

exclude = [
	"/json-ld-api"
]

[features]
reqwest-loader = ["reqwest"]
uuid-generator-v3 = ["uuid", "uuid/v3"]
uuid-generator-v4 = ["uuid", "uuid/v4"]
uuid-generator-v5 = ["uuid", "uuid/v5"]
default = ["uuid-generator-v3", "uuid-generator-v4", "uuid-generator-v5"]

[dependencies]
log = "^0.4"
derivative = "^2.2"
mown = "^0.2"
<<<<<<< HEAD
cc-traits = "^0.7.3"
# generic-json = { version = "^0.6", features = ["nightly"] }
generic-json = { path = "../../json/generic", features = ["nightly"] }
iref = "^2.1"
=======
cc-traits = "^0.7.1"
generic-json = { version = "^0.7", features = ["nightly"] }
iref = "^2.0.3"
>>>>>>> 2ccb23ee
futures = "^0.3"
once_cell = "^1.4"
reqwest = { version = "^0.11", optional = true }
langtag = "^0.2"
uuid = { version = "0.8", optional = true }
smallvec = "*"

[dev-dependencies]
async-std = { version = "^1.5", features = ["attributes"] }
static-iref = "^1.0"
iref-enum = "^1.2"
stderrlog = "^0.5"
tokio = { version = "^1.0", features = ["macros", "rt-multi-thread"] }
serde_json = "1.0"
<<<<<<< HEAD
ijson = "^0.1"
# generic-json = { version = "^0.6", features = ["ijson-impl"] }
generic-json = { path = "../../json/generic", features = ["ijson-impl"] }
=======
generic-json = { version = "^0.7", features = ["serde_json-impl"] }
>>>>>>> 2ccb23ee

[[example]]
name = "reqwest-loader"
required-features = ["reqwest-loader"]<|MERGE_RESOLUTION|>--- conflicted
+++ resolved
@@ -26,16 +26,9 @@
 log = "^0.4"
 derivative = "^2.2"
 mown = "^0.2"
-<<<<<<< HEAD
 cc-traits = "^0.7.3"
-# generic-json = { version = "^0.6", features = ["nightly"] }
-generic-json = { path = "../../json/generic", features = ["nightly"] }
+generic-json = { version = "^0.7", features = ["nightly"] }
 iref = "^2.1"
-=======
-cc-traits = "^0.7.1"
-generic-json = { version = "^0.7", features = ["nightly"] }
-iref = "^2.0.3"
->>>>>>> 2ccb23ee
 futures = "^0.3"
 once_cell = "^1.4"
 reqwest = { version = "^0.11", optional = true }
@@ -50,13 +43,7 @@
 stderrlog = "^0.5"
 tokio = { version = "^1.0", features = ["macros", "rt-multi-thread"] }
 serde_json = "1.0"
-<<<<<<< HEAD
-ijson = "^0.1"
-# generic-json = { version = "^0.6", features = ["ijson-impl"] }
-generic-json = { path = "../../json/generic", features = ["ijson-impl"] }
-=======
 generic-json = { version = "^0.7", features = ["serde_json-impl"] }
->>>>>>> 2ccb23ee
 
 [[example]]
 name = "reqwest-loader"
